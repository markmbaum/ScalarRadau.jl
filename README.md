--- conflicted
+++ resolved
@@ -9,11 +9,7 @@
 * Approximate Jacobian evaluation is performed with a finite difference.
 * Because the equation is scalar and the method has three stages, the Jacobian is always a 3 x 3 matrix. [Static arrays](https://github.com/JuliaArrays/StaticArrays.jl) are used for efficient Newton iterations.
 
-<<<<<<< HEAD
-The implementation here is useful for any scenario where a stiff, scalar ODE must be solved repeatedly under different conditions. The solver functions specialize directly on the ODE provided. This is slightly different than [DifferentialEquations.jl](https://github.com/SciML/DifferentialEquations.jl), which uses a two-step system of defining an ODE problem with one function then solving it with another function. For stiff systems of equations, see [here](https://diffeq.sciml.ai/stable/solvers/ode_solve/#Stiff-Problems).
-=======
 The implementation here is useful for any scenario where a stiff, scalar ODE must be solved repeatedly under different conditions. For example, you might need to solve the same stiff ODE with a range of different initial conditions or with many sets of system parameters. The solver functions specialize directly on the ODE provided, making them fast. This is slightly different than [DifferentialEquations.jl](https://github.com/SciML/DifferentialEquations.jl), which uses a two-step system of defining an ODE problem with one function then solving it with another function, but if you need to solve a stiff system of ODEs instead of a scalar equation, look [here](https://diffeq.sciml.ai/stable/solvers/ode_solve/#Stiff-Problems).
->>>>>>> edf02bbb
 
 For a nice overview of Radau methods and their utility, check out: [Stiff differential equations solved by Radau methods](https://www.sciencedirect.com/science/article/pii/S037704279900134X).
 
